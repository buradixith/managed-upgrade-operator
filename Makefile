--- conflicted
+++ resolved
@@ -34,13 +34,9 @@
 	go generate pkg/scheduler/scheduler.go
 	go generate pkg/machinery/machinery.go
 	go generate pkg/clusterversion/cv.go
-<<<<<<< HEAD
 	go generate pkg/upgrade_config_manager/upgrade_config_manager.go
 	go generate pkg/policyprovider/policyprovider.go
-
-=======
 	go generate pkg/drain/strategy.go
->>>>>>> 5a10fc70
 
 .PHONY: run
 run: 
